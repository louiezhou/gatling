--- conflicted
+++ resolved
@@ -120,16 +120,7 @@
 		<redis.version>2.7</redis.version>
 		<junit.version>4.10</junit.version>
 		<specs2.version>1.12.1</specs2.version>
-<<<<<<< HEAD
-		<scalding.version>0.8.0</scalding.version>
-		<cascading.version>2.0.5</cascading.version>
-		<guava.version>13.0.1</guava.version>
-		<jgrapht.version>0.8.2</jgrapht.version>
-		<maple.version>0.2.3</maple.version>
 		<zinc.version>0.1.1</zinc.version>
-=======
->>>>>>> 5fef4b59
-
 		<maven2.version>2.2.1</maven2.version>
 		<maven-compiler-plugin.version>2.5.1</maven-compiler-plugin.version>
 		<maven-source-plugin.version>2.2</maven-source-plugin.version>
@@ -399,152 +390,6 @@
 				<artifactId>specs2_2.9.2</artifactId>
 				<version>${specs2.version}</version>
 			</dependency>
-<<<<<<< HEAD
-			<dependency>
-				<groupId>com.twitter</groupId>
-				<artifactId>scalding_2.9.2</artifactId>
-				<version>${scalding.version}</version>
-				<exclusions>
-					<exclusion>
-						<groupId>cascading.kryo</groupId>
-						<artifactId>cascading.kryo</artifactId>
-					</exclusion>
-					<exclusion>
-						<groupId>com.twitter</groupId>
-						<artifactId>meat-locker</artifactId>
-					</exclusion>
-				</exclusions>
-			</dependency>
-			<dependency>
-				<groupId>cascading</groupId>
-				<artifactId>cascading-core</artifactId>
-				<version>${cascading.version}</version>
-				<exclusions>
-					<exclusion>
-						<groupId>org.codehaus.janino</groupId>
-						<artifactId>janino</artifactId>
-					</exclusion>
-					<exclusion>
-						<artifactId>riffle</artifactId>
-						<groupId>riffle</groupId>
-					</exclusion>
-					<exclusion>
-						<groupId>org.slf4j</groupId>
-						<artifactId>slf4j-log4j12</artifactId>
-					</exclusion>
-					<exclusion>
-						<groupId>log4j</groupId>
-						<artifactId>log4j</artifactId>
-					</exclusion>
-				</exclusions>
-			</dependency>
-			<dependency>
-				<groupId>cascading</groupId>
-				<artifactId>cascading-local</artifactId>
-				<version>${cascading.version}</version>
-			</dependency>
-			<dependency>
-				<groupId>cascading</groupId>
-				<artifactId>cascading-hadoop</artifactId>
-				<version>${cascading.version}</version>
-				<exclusions>
-					<exclusion>
-						<groupId>commons-cli</groupId>
-						<artifactId>commons-cli</artifactId>
-					</exclusion>
-					<exclusion>
-						<groupId>xmlenc</groupId>
-						<artifactId>xmlenc</artifactId>
-					</exclusion>
-					<exclusion>
-						<groupId>commons-codec</groupId>
-						<artifactId>commons-codec</artifactId>
-					</exclusion>
-					<exclusion>
-						<groupId>commons-httpclient</groupId>
-						<artifactId>commons-httpclient</artifactId>
-					</exclusion>
-					<exclusion>
-						<groupId>org.apache.commons</groupId>
-						<artifactId>commons-math</artifactId>
-					</exclusion>
-					<exclusion>
-						<groupId>commons-configuration</groupId>
-						<artifactId>commons-configuration</artifactId>
-					</exclusion>
-					<exclusion>
-						<groupId>commons-net</groupId>
-						<artifactId>commons-net</artifactId>
-					</exclusion>
-					<exclusion>
-						<groupId>org.mortbay.jetty</groupId>
-						<artifactId>jetty</artifactId>
-					</exclusion>
-					<exclusion>
-						<groupId>org.mortbay.jetty</groupId>
-						<artifactId>jetty-util</artifactId>
-					</exclusion>
-					<exclusion>
-						<groupId>tomcat</groupId>
-						<artifactId>jasper-runtime</artifactId>
-					</exclusion>
-					<exclusion>
-						<groupId>tomcat</groupId>
-						<artifactId>jasper-compiler</artifactId>
-					</exclusion>
-					<exclusion>
-						<groupId>org.mortbay.jetty</groupId>
-						<artifactId>jsp-api-2.1</artifactId>
-					</exclusion>
-					<exclusion>
-						<groupId>org.mortbay.jetty</groupId>
-						<artifactId>jsp-2.1</artifactId>
-					</exclusion>
-					<exclusion>
-						<groupId>commons-el</groupId>
-						<artifactId>commons-el</artifactId>
-					</exclusion>
-					<exclusion>
-						<groupId>net.java.dev.jets3t</groupId>
-						<artifactId>jets3t</artifactId>
-					</exclusion>
-					<exclusion>
-						<groupId>net.sf.kosmosfs</groupId>
-						<artifactId>kfs</artifactId>
-					</exclusion>
-					<exclusion>
-						<groupId>hsqldb</groupId>
-						<artifactId>hsqldb</artifactId>
-					</exclusion>
-					<exclusion>
-						<groupId>oro</groupId>
-						<artifactId>oro</artifactId>
-					</exclusion>
-					<exclusion>
-						<groupId>org.codehaus.jackson</groupId>
-						<artifactId>jackson-mapper-asl</artifactId>
-					</exclusion>
-					<exclusion>
-						<groupId>org.eclipse.jdt</groupId>
-						<artifactId>core</artifactId>
-					</exclusion>
-				</exclusions>
-			</dependency>
-			<dependency>
-				<groupId>com.google.guava</groupId>
-				<artifactId>guava</artifactId>
-				<version>${guava.version}</version>
-			</dependency>
-			<dependency>
-				<groupId>thirdparty</groupId>
-				<artifactId>jgrapht-jdk1.6</artifactId>
-				<version>${jgrapht.version}</version>
-			</dependency>
-			<dependency>
-				<groupId>com.twitter</groupId>
-				<artifactId>maple</artifactId>
-				<version>${maple.version}</version>
-			</dependency>
 			<dependency>
 				<groupId>com.typesafe.zinc</groupId>
 				<artifactId>zinc</artifactId>
@@ -556,8 +401,6 @@
 					</exclusion>
 				</exclusions> 
 			</dependency>
-=======
->>>>>>> 5fef4b59
 		</dependencies>
 	</dependencyManagement>
 
